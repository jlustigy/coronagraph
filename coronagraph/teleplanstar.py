"""
The coronagraph model relies on numerous parameters describing the telescope,
planet, and star used for each calculation. Below :class:`Telescope`,
:class:`Planet`, and :class:`Star` classes are listed, which can be instantiated
and passed along to noise calculations.
"""
from __future__ import (division as _, print_function as _,
                absolute_import as _, unicode_literals as _)

import numpy as np
from .noise_routines import lambertPhaseFunction

__all__ = ['Telescope', 'Planet', 'Star']

################################################################################
# TELESCOPE
################################################################################

class Telescope(object):
    """
    A class to represent a telescope object and all design specifications
    therein

    Parameters
    ----------
    mode : str
        Telescope observing modes: 'IFS', 'Imaging'
    lammin : float
        Minimum wavelength (um)
    lammax : float
        Maximum wavelength (um)
    R : float
        Spectral resolution (lambda / delta-lambda)
    Tsys : float
        Telescope temperature (K)
    D : float
        Telescope diameter (m)
    emis : float
        Telescope emissivity
    IWA : float
        Inner Working Angle (lambda/D)
    OWA : float
        Outer Working Angle (lambda/D)
    Tput : float
        Telescope throughput
    C : float
        Raw Contrast
    De : float
        Dark current (s**-1)
    DNHpix : float
        Horizontal pixel spread of IFS spectrum
    Re : float
        Read noise per pixel
    Rc : float, optional
        Clock induced charge [counts/pixel/photon]
    Dtmax : float
        Maximum exposure time (hr)
    X : float
        Size of photometric aperture (lambda/D)
    q : float
        Quantum efficiency
    filter_wheel : Wheel (optional)
        Wheel object containing imaging filters
    aperture : str
        Aperture type ("circular" or "square")
    A_collect : float
        Mirror collecting area (m**2) if different than :math:`\\pi(D/2)^2`
    diam_circumscribed : float, optional
        Circumscribed telescope diameter [m] used for IWA and OWA (uses `diam`
        if `None` provided)
    diam_inscribed : float, optional
        Inscribed telescope diameter [m] used for lenslet calculations
        (uses `diam` if `None` provided)
    Tput_lam : tuple of arrays
        Wavelength-dependent throughput e.g. ``(wls, Tput)``. Note that if
        ``Tput_lam`` is used the end-to-end throughput will equal the
        convolution of ``Tput_lam[1]`` with ``Tput``.
    qe_lam : tuple of arrays
        Wavelength-dependent throughput e.g. ``(wls, qe)``. Note that if
        ``qe_lam`` is used the total quantum efficiency will equal the
        convolution of ``qe_lam[1]`` with ``q``.
<<<<<<< HEAD
    Tput_sep : tuple of arrays
        Coronagraph core throughput as a function of planet-star separation (``sep``)
        in units of :math:`\lambda/D` e.g. ``(sep, Tput)``. Note that if
        ``Tput_sep`` is specified, it will replace ``Tput`` (but not
        ``Tput_lam``, which is typically a detector throughput)
    C_sep : tuple of arrays
        Coronagraph contrast as a function of planet-star separation (``sep``)
        in units of :math:`\lambda/D` e.g. ``(sep, C)``. Note that if ``C_sep``
        is specified, it will replace ``C``.
=======
>>>>>>> b3216935
    lammin_lenslet : float, optional
        Minimum wavelength to use for lenslet calculation (default is ``lammin``)
    lam : array-like, optional
        Wavelength grid for spectrograph [microns] (uses ``lammin``, ``lammax``,
        and ``resolution`` to determine if ``None`` provided)
    dlam : array-like, optional
        Wavelength grid `widths` for spectrograph [microns] (uses ``lammin``, ``lammax``,
        and ``resolution`` to determine if ``None`` provided)

    Methods
    -------
    default_luvoir()
        Initialize telescope object using current LUVOIR parameters (Not decided!)
    default_habex()
        Initialize telescope object using current HabEx parameters (Not decided!)
    default_wfirst()
        Initialize telescope object using current WFIRST parameters (Not decided!)
    """

    # Define a constructor
    def __init__(self, mode='IFS', lammin=0.3, lammax=2.0, R=70., Tput=0.2,\
                 D=8.0, Tsys=260., Tdet=50., IWA=0.5, OWA=30000., emis=0.9,\
                 C=1e-10, De=1e-4, DNHpix=3., Re=0.1, Rc=0.0, Dtmax=1.0, X=0.7, q=0.9,\
                 filter_wheel=None, aperture = "circular", A_collect = None,
                 Tput_lam = None, qe_lam = None, lammin_lenslet = None,
                 diam_circumscribed = None, diam_inscribed = None, lam = None,
                 dlam = None, Tput_sep = None, C_sep = None):
        self._mode=mode
        self.lammin=lammin
        self.lammax=lammax
        self.resolution=R
        self.throughput=Tput
        self.diameter=D
        self.Tsys=Tsys
        self.Tdet=Tdet
        self.IWA=IWA
        self.OWA=OWA
        self.emissivity=emis
        self.contrast=C
        self.aperture = aperture
        self.diam_circumscribed = diam_circumscribed
        self.diam_inscribed = diam_inscribed
        self.lam = lam
        self.dlam = dlam

        self.darkcurrent=De
        self.DNHpix=DNHpix
        self.readnoise=Re
        self.Rc=Rc
        self.Dtmax=Dtmax
        self.X=X
        self.qe=q
        self.A_collect = A_collect
        self.Tput_lam = Tput_lam
        self.qe_lam = qe_lam
        self.lammin_lenslet = lammin_lenslet
        self.Tput_sep = Tput_sep
        self.C_sep = C_sep

        self._filter_wheel=filter_wheel

        if self._mode == 'Imaging':
            from filters.imager import johnson_cousins
            self._filter_wheel = johnson_cousins()

    @classmethod
    def default_luvoir(cls):
        # Return new class instance
        return cls(mode="IFS", lammin=0.5, lammax=1.0, R=70.,
                   Tput=0.05, D=12., Tsys=150., Tdet=50., IWA=3.0,
                   OWA=20.0, emis=0.9, C=1e-10, De=1e-4,
                   DNHpix=3.0, Re=0.1, Dtmax=1.0, X=1.5,
                   q=0.9, filter_wheel=None)

    @classmethod
    def default_habex(cls):
        print("These HabEx parameters are not confirmed yet!")
        # Return new class instance
        return cls(mode="IFS", lammin=0.4, lammax=2.5, R=70.,
                   Tput=0.05, D=6., Tsys=150., Tdet=50., IWA=3.0,
                   OWA=20.0, emis=0.9, C=1e-10, De=1e-4,
                   DNHpix=3.0, Re=0.1, Dtmax=1.0, X=1.5,
                   q=0.9, filter_wheel=None)

    @classmethod
    def default_wfirst(cls):
        print("These WFIRST parameters are not confirmed yet!")
        # Return new class instance
        return cls(mode="IFS", lammin=0.6, lammax=1.0, R=70.,
                   Tput=0.05, D=2.4, Tsys=150., Tdet=50., IWA=3.0,
                   OWA=20.0, emis=0.9, C=1e-9, De=1e-4,
                   DNHpix=3.0, Re=0.1, Dtmax=1.0, X=1.5,
                   q=0.9, filter_wheel=None)

    @property
    def mode(self):
        return self._mode

    @mode.setter
    def mode(self, value):
        self._mode = value
        if value == 'Imaging':
            from filters.imager import johnson_cousins
            self._filter_wheel = johnson_cousins()
        else:
            self._filter_wheel = None

    @property
    def filter_wheel(self):
        return self._filter_wheel

    @filter_wheel.setter
    def filter_wheel(self, value):
        if (value.__class__.__name__ == 'Wheel') or (value.__class__.__base__.__name__ == 'Wheel'):
            self._filter_wheel = value
        else:
            print("Error in Telescope: Specified filter wheel is not of type 'Wheel'")
            self._filter_wheel = None

    def __str__(self):
        string = 'Coronagraph: \n------------\n'+\
            '- Telescope observing mode : '+"%s" % (self.mode)+'\n'+\
            '- Minimum wavelength (um) : '+"%s" % (self.lammin)+'\n'+\
            '- Maximum wavelength (um)  : '+"%s" % (self.lammax)+'\n'+\
            '- Spectral resolution (lambda / delta-lambda)  : '+"%s" % (self.resolution)+' \n'+\
            '- Telescope/System temperature (K)  : '+"%s" % (self.Tsys)+' \n'+\
            '- Detector temperature (K)  : '+"%s" % (self.Tdet)+' \n'+\
            '- Telescope diameter (m)  : '+"%s" % (self.diameter)+' \n'+\
            '- Telescope emissivity  : '+"%s" % (self.emissivity)+' \n'+\
            '- Inner Working Angle (lambda/D)  : '+"%s" % (self.IWA)+' \n'+\
            '- Outer Working Angle (lambda/D)  : '+"%s" % (self.OWA)+' \n'+\
            '- Telescope throughput  : '+"%s" % (self.throughput)+' \n'+\
            '- Raw Contrast  : '+"%s" % (self.contrast)+' \n'+\
            '- Dark current (s**-1)  : '+"%s" % (self.darkcurrent)+' \n'+\
            '- Horizontal pixel spread of IFS spectrum  : '+"%s" % (self.DNHpix)+' \n'+\
            '- Read noise per pixel  : '+"%s" % (self.readnoise)+' \n'+\
            '- Maximum exposure time (hr)  : '+"%s" % (self.Dtmax)+' \n'+\
            '- Size of photometric aperture (lambda/D)  : '+"%s" % (self.X)+' \n'+\
            '- Quantum efficiency  : '+"%s" % (self.qe)+''
        return string

################################################################################
# PLANET
################################################################################

class Planet(object):
    """
    A class to represent a planet and all associated parameters of the planet
    to be observed.

    Parameters
    ----------
    name : string
        Planet name from database
    star : string
        Stellar type of planet host star
    d : float
        Distance to system (pc)
    Nez : float
        Number of exzodis (zodis)
    Rp : float
        Radius of planet (Earth Radii)
    a : float
        Semi-major axis (AU)
    alpha : float
        Phase angle (deg)
    Phi : float
        Lambertian phase function
    MzV : float
        Zodiacal light surface brightness (mag/arcsec**2)
    MezV : float
        exozodiacal light surface brightness (mag/arcsec**2)

    Methods
    -------
    from_file()
        Initialize object using planet parameters in the Input file
    """

    # Define a constructor
    def __init__(self, name='earth', star='sun', d=10.0,Nez=1.0,\
                 Rp=1.0, a=1.0, alpha=90.,\
                 MzV=23.0, MezV=22.0):
        self.name=name
        self.star=star
        self.distance=d
        self.Nez=Nez
        self.Rp=Rp
        self.a=a
        self._alpha=alpha
        self._Phi = None
        self.MzV  = MzV     # zodiacal light surface brightness (mag/arcsec**2)
        self.MezV = MezV     # exozodiacal light surface brightness (mag/arcsec**2)

        if self._Phi is None:
            self._Phi = lambertPhaseFunction(self._alpha)
        else:
            raise Exception("Error in Planet Phase Function (Phi)")

    @property
    def alpha(self):
        return self._alpha

    @alpha.setter
    def alpha(self, value):
        self._alpha = value
        self._Phi = lambertPhaseFunction(value)

    @property
    def Phi(self):
        return self._Phi

    @Phi.setter
    def Phi(self, value):
        self._Phi = value

    def __str__(self):
        string = 'Planet: \n-------\n'+\
            '- Planet name  : '+"%s" % (self.name)+'\n'+\
            '- Stellar type of planet host star : '+"%s" % (self.star)+'\n'+\
            '- Distance to system (pc) : '+"%s" % (self.distance)+'\n'+\
            '- Number of exzodis (zodis) : '+"%s" % (self.Nez)+'\n'+\
            '- Radius of planet (Earth Radii) : '+"%s" % (self.Rp)+'\n'+\
            '- Semi-major axis (AU) : '+"%s" % (self.a)+'\n'+\
            '- Phase angle (deg) : '+"%s" % (self.alpha)+'\n'+\
            '- Lambertian phase function : '+"%s" % (self.Phi)+'\n'+\
            '- Zodiacal light surface brightness (mag/arcsec**2) : '+"%s" % (self.MzV)+'\n'+\
            '- Exozodiacal light surface brightness (mag/arcsec**2) : '+"%s" % (self.MezV)
        return string

################################################################################
# STAR
################################################################################

class Star(object):
    """
    A class to represent the stellar host for an exoplanet observation

    Parameters
    ----------
    Teff : float
        Stellar effective temperature [K]
    Rs : float
        Stellar radius [Solar Radii]
    """

    def __init__(self, Teff=5780.0, Rs=1.0):
        self.Teff=Teff
        self.Rs=Rs

    def __str__(self):
        string = 'Star: \n-----\n'+\
            '- Effective Temperature (K) : '+"%s" % (self.Teff)+'\n'+\
            '- Radius (Solar Radii) : '+"%s" % (self.Rs)
        return string<|MERGE_RESOLUTION|>--- conflicted
+++ resolved
@@ -79,7 +79,6 @@
         Wavelength-dependent throughput e.g. ``(wls, qe)``. Note that if
         ``qe_lam`` is used the total quantum efficiency will equal the
         convolution of ``qe_lam[1]`` with ``q``.
-<<<<<<< HEAD
     Tput_sep : tuple of arrays
         Coronagraph core throughput as a function of planet-star separation (``sep``)
         in units of :math:`\lambda/D` e.g. ``(sep, Tput)``. Note that if
@@ -89,8 +88,6 @@
         Coronagraph contrast as a function of planet-star separation (``sep``)
         in units of :math:`\lambda/D` e.g. ``(sep, C)``. Note that if ``C_sep``
         is specified, it will replace ``C``.
-=======
->>>>>>> b3216935
     lammin_lenslet : float, optional
         Minimum wavelength to use for lenslet calculation (default is ``lammin``)
     lam : array-like, optional
