--- conflicted
+++ resolved
@@ -2,11 +2,7 @@
 
 A Python noise model for directly imaging exoplanets with a space based coronagraph.
 
-<<<<<<< HEAD
-If you use this model in your own research please cite [Robinson et al (2015)](http://adsabs.harvard.edu/cgi-bin/bib_query?arXiv:1507.00777) and include the following acknowledgement: "This work made use of the Python coronagraph noise model, developed by J. Lustig-Yaeger and available at https://github.com/jlustigy/coronagraph/".
-=======
-If you use this model in your own research please cite [Robinson et al (2016)](http://adsabs.harvard.edu/cgi-bin/bib_query?arXiv:1507.00777) and include the following acknowledgement: "This work made use of the Python coronagraph noise model, developed by J. Lustig-Yaeger and available at https://github.com/jlustigy/coronagraph/". 
->>>>>>> 29004469
+If you use this model in your own research please cite [Robinson et al (2016)](http://adsabs.harvard.edu/cgi-bin/bib_query?arXiv:1507.00777) and include the following acknowledgement: "This work made use of the Python coronagraph noise model, developed by J. Lustig-Yaeger and available at https://github.com/jlustigy/coronagraph/".
 
 ## Install
 
